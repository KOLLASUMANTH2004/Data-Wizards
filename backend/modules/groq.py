from groq import Groq
from typing import List, Dict, Any, Optional, Union
import logging
import json

# Configure logging
logging.basicConfig(level=logging.INFO, format='%(asctime)s - %(name)s - %(levelname)s - %(message)s')
logger = logging.getLogger(__name__)

class ScrapingAssistant:
<<<<<<< HEAD
    def __init__(self, api_key='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'):
=======
    # Define constants
    DEFAULT_MODEL = "llama-3.3-70b-versatile"
    COMPARISON_TEMPLATE = """
    # Item Comparison Analysis
    
    I'll analyze the following items and provide a structured comparison:
    
    {items_text}
    
    ## Analysis Guidelines
    Please provide a comprehensive analysis with the following clearly labeled sections:
    
    ### 1. Similarities
    - List all common features, attributes, or characteristics shared across items
    - Format each point as a separate bullet point
    - Be specific and detailed
    
    ### 2. Differences
    - List key differences between items in these categories:
      - Features: Different capabilities or functions
      - Performance: Speed, efficiency, or output quality differences
      - Design: Physical or visual differences
      - Price/Value: Cost or value proposition differences
      - Target Market: Different intended users or use cases
    - Format as structured bullet points under each category
    
    ### 3. Comparison Table
    - Create a feature-by-feature comparison table
    - Include all relevant attributes
    - Use consistent formatting with | as column separators
    
    The response must maintain this exact structure for proper parsing.
    """
    
    def __init__(self, api_key: str = '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'):
>>>>>>> 0db82622
        # Initialize Groq client
        self.client = Groq(api_key=api_key)
        logger.info("ScrapingAssistant initialized")

    def _process_streaming_completion(self, completion) -> str:
        """
        Process streaming completion from Groq API.
        
        Args:
            completion: Streaming completion object from Groq
            
        Returns:
            str: Concatenated result from all chunks
        """
        result = ""
        try:
            for chunk in completion:
                if chunk.choices and chunk.choices[0].delta:
                    result += chunk.choices[0].delta.content or ""
            return result
        except Exception as e:
            logger.error(f"Error processing streaming completion: {e}")
            return result

    def can_scrape(self, url: str, robots_txt: Optional[str] = None, terms_url: Optional[str] = None) -> str:
        """
        Determine if a website can be scraped based on its robots.txt and terms of service.
        
        Args:
            url: Target website URL
            robots_txt: Contents of robots.txt file if available
            terms_url: URL to the terms and conditions page if available
            
        Returns:
            str: "Yes" or "No" indicating if scraping is allowed
        """
        logger.info(f"Evaluating scraping permissions for: {url}")
        
        # Format the prompt with available information
        content = f"Can I scrape data from {url}?\n\n"
        
        if robots_txt:
            content += f"Robots.txt content:\n{robots_txt}\n\n"
        else:
            content += "Robots.txt not found or inaccessible.\n\n"
            
        if terms_url:
            content += f"Terms and Conditions found at: {terms_url}\n\n"
        else:
            content += "No specific Terms and Conditions page found.\n\n"
            
        content += "Just answer Yes or No. If no information is provided about scraping in robots.txt or terms and conditions directly assume Yes. if no information from robots and terms directly assume Yes."
        
        # Prepare messages for the LLM
        messages = [
            {
                "role": "system",
                "content": "You are an assistant that answers only with 'Yes' or 'No' about whether a website can be scraped based on robots.txt and terms of service."
            },
            {
                "role": "user",
                "content": content
            }
        ]
        
        try:
            # Send the message to the model
            completion = self.client.chat.completions.create(
                model=self.DEFAULT_MODEL,
                messages=messages,
                temperature=0,  # lower temperature for deterministic output
                max_completion_tokens=10,
                top_p=1,
                stream=True,
                stop=None,
            )
    
            # Process the result
            result = self._process_streaming_completion(completion)
            
            # Normalize the response to just "Yes" or "No"
            result = result.strip().lower()
            if "yes" in result:
                return "Yes"
            elif "no" in result:
                return "No"
            return "Yes"  # Default to Yes if unclear
        
        except Exception as e:
            logger.error(f"Error during can_scrape request: {e}")
            return "Yes"  # Default to Yes on error
        
    def compare_items(self, items: List[Dict[str, Any]]) -> Dict[str, Any]:
        """
        Compare multiple items and find similarities and differences.
        
        Args:
            items: List of dictionaries containing item details
        
        Returns:
            dict: Structured comparison results with similarities, differences, and comparison table
        """
        logger.info(f"Comparing {len(items)} items")
        
        # Format the items text
        items_text = ""
        for i, item in enumerate(items, 1):
            items_text += f"## Item {i}:\n"
            for key, value in item.items():
                items_text += f"- {key}: {value}\n"
            items_text += "\n"
        
        # Create the complete prompt using the template
        content = self.COMPARISON_TEMPLATE.format(items_text=items_text)
        
        # Prepare messages for the LLM
        messages = [
            {
                "role": "system",
                "content": "You are a specialized comparison assistant that provides detailed, structured analyses of products, services, or content. Always maintain the requested structure in your responses."
            },
            {
                "role": "user",
                "content": content
            }
        ]
        
        try:
            # Send the message to the model
            completion = self.client.chat.completions.create(
                model=self.DEFAULT_MODEL,
                messages=messages,
                temperature=0.1,  # Slightly creative but mostly factual
                max_tokens=3000,
                top_p=1,
                stream=True,
                stop=None,
            )
    
            # Process the result
            result = self._process_streaming_completion(completion)
            
            # Parse the structured results
            return self._parse_comparison_result(result)
            
        except Exception as e:
            logger.error(f"Error during comparison request: {e}")
            return {
                "raw_response": str(e),
                "similarities": [],
                "differences": {},
                "comparison_table": []
            }
    
    def _parse_comparison_result(self, result: str) -> Dict[str, Any]:
        """
        Parse comparison results into a structured format.
        
        Args:
            result: Raw text response from the LLM
            
        Returns:
            dict: Structured comparison results
        """
        try:
            # Split result into lines for processing
            lines = result.split('\n')
            
            similarities = []
            differences = {}
            comparison_table = []
            
            current_section = None
            current_category = None
            
            # Process each line to extract structured data
            for line in lines:
                line = line.strip()
                if not line:
                    continue
                
                # Detect section headers
                lower_line = line.lower()
                if "similarities" in lower_line or "common features" in lower_line:
                    current_section = "similarities"
                    current_category = None
                    continue
                elif "differences" in lower_line:
                    current_section = "differences"
                    current_category = None
                    continue
                elif "comparison table" in lower_line:
                    current_section = "table"
                    current_category = None
                    continue
                
                # Process content based on current section
                if current_section == "similarities":
                    if line.startswith(("-", "•", "*", "1.", "2.", "-", "+")):
                        similarities.append(line.lstrip("-•*123456789. +-"))
                
                elif current_section == "differences":
                    # Check for category headers within differences
                    if any(category in lower_line for category in ["features:", "performance:", "design:", "price/value:", "target market:"]):
                        category_name = line.split(':')[0].strip()
                        current_category = category_name
                        differences[current_category] = []
                    elif current_category and line.startswith(("-", "•", "*", "1.", "2.", "-", "+")):
                        if current_category not in differences:
                            differences[current_category] = []
                        differences[current_category].append(line.lstrip("-•*123456789. +-"))
                    elif line.startswith(("-", "•", "*", "1.", "2.", "-", "+")) and not current_category:
                        # Handle uncategorized differences
                        if "General" not in differences:
                            differences["General"] = []
                        differences["General"].append(line.lstrip("-•*123456789. +-"))
                
                elif current_section == "table" and ("|" in line or line.startswith(("-", "•", "*"))):
                    comparison_table.append(line)
            
            # If differences doesn't have categories but has items, create a general category
            if not differences and current_section == "differences":
                differences = {"General": similarities}
            
            # Return the structured results
            return {
                "raw_response": result,
                "similarities": similarities,
                "differences": differences,
                "comparison_table": comparison_table
            }
        
        except Exception as e:
            logger.error(f"Error parsing comparison result: {e}")
            # If parsing fails, return the raw result
            return {
                "raw_response": result,
                "similarities": [],
                "differences": {},
                "comparison_table": []
            }<|MERGE_RESOLUTION|>--- conflicted
+++ resolved
@@ -8,9 +8,6 @@
 logger = logging.getLogger(__name__)
 
 class ScrapingAssistant:
-<<<<<<< HEAD
-    def __init__(self, api_key='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'):
-=======
     # Define constants
     DEFAULT_MODEL = "llama-3.3-70b-versatile"
     COMPARISON_TEMPLATE = """
@@ -45,8 +42,7 @@
     The response must maintain this exact structure for proper parsing.
     """
     
-    def __init__(self, api_key: str = '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'):
->>>>>>> 0db82622
+    def __init__(self, api_key='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'):
         # Initialize Groq client
         self.client = Groq(api_key=api_key)
         logger.info("ScrapingAssistant initialized")
