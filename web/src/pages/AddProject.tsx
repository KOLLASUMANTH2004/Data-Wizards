--- conflicted
+++ resolved
@@ -146,28 +146,13 @@
 
       console.log('Submitting URL:', formattedUrl);
       
-<<<<<<< HEAD
       // Include scraping preferences, keywords, and max_depth in the request
-=======
-      // Include scraping preferences and keywords in the request
-      const payload = {
-        url: formattedUrl,
-        scrape_mode: scrapingPreferences.scrape_mode,
-        pages_limit: scrapingPreferences.scrape_mode === 'all' ? null : scrapingPreferences.pages_limit, // Handle "extract all pages"
-        search_keywords: searchKeywords.length > 0 ? searchKeywords : [], // Send empty array rather than null
-        include_meta: includeMeta,
-      };
-
-      console.log('Payload:', payload);
-
->>>>>>> 0db82622
       const response = await fetch('http://localhost:8000/add_project_with_scraping', {
         method: 'POST',
         headers: {
           'Content-Type': 'application/json',
           'Authorization': `Bearer ${token}`
         },
-<<<<<<< HEAD
         body: JSON.stringify({ 
           url: formattedUrl,
           scrape_mode: 'all',
@@ -176,9 +161,6 @@
           include_meta: includeMeta,
           max_depth: scrapingPreferences.max_depth
         }),
-=======
-        body: JSON.stringify(payload),
->>>>>>> 0db82622
       });
       
       console.log('Response status:', response.status);
@@ -212,42 +194,19 @@
   };
 
   const handleExtractionComplete = (data: any) => {
-    // Navigate to the project details page with the completion data
-    navigate(`/project-success`, { 
+    // Log the completion
+    console.log("Extraction completed, data:", data);
+    
+    // Show an alert that we're redirecting
+    setProcessingStatus(`Extraction ${data.processing_status.extraction_status}! Redirecting to project details...`);
+    
+    // Navigate to the project details page directly instead of the success page
+    navigate(`/project/${data.project_id}`, { 
       state: { 
-        projectData: {
-          project_id: data.project_id,
-          processing_status: data.processing_status
-        } 
+        fromExtraction: true,
+        processingStatus: data.processing_status
       }
     });
-  };
-
-  const handleExtractionInterrupt = async () => {
-    if (!clientId || !token) return;
-    
-    try {
-      setError('');
-      
-      const response = await fetch('http://localhost:8000/interrupt_extraction', {
-        method: 'POST',
-        headers: {
-          'Content-Type': 'application/json',
-          'Authorization': `Bearer ${token}`
-        },
-        body: JSON.stringify({ client_id: clientId }),
-      });
-      
-      if (!response.ok) {
-        const errorData = await response.json().catch(() => ({ detail: "Failed to parse error" }));
-        throw new Error(errorData.detail || `Failed to interrupt extraction (${response.status})`);
-      }
-      
-      setProcessingStatus("Interrupting extraction...");
-    } catch (err) {
-      console.error('Error:', err);
-      setError(err instanceof Error ? err.message : 'An error occurred');
-    }
   };
 
   const handleUrlChange = (e: React.ChangeEvent<HTMLInputElement>) => {
@@ -492,6 +451,11 @@
                 <p className="font-medium">Project successfully created!</p>
                 <p className="text-sm mt-1">
                   The extraction process is now running in the background. You can see the real-time logs below.
+                  Use the interrupt button to stop the extraction process if needed.
+                </p>
+                <p className="text-sm mt-1 font-medium">
+                  Note: The extraction continues as a background process on the server even if you close this page.
+                  <br/>You'll be automatically redirected to the project details when extraction completes.
                 </p>
               </Alert>
               
@@ -500,9 +464,17 @@
                 onComplete={handleExtractionComplete}
               />
               
-              <div className="text-center text-sm text-gray-500 mt-4">
-                <p>You can safely close this window, but the extraction will stop showing live updates.</p>
-                <p>You'll be redirected automatically when extraction completes.</p>
+              <div className="text-center text-sm text-gray-500 mt-4 p-3 border border-gray-200 rounded-lg bg-gray-50">
+                <p>The data extraction will continue in the background even if you close this window.</p>
+                <p>You can return to your dashboard and view your projects at any time.</p>
+                <Button 
+                  color="light" 
+                  size="sm"
+                  onClick={() => navigate('/dashboard')}
+                  className="mt-2"
+                >
+                  Back to Dashboard
+                </Button>
               </div>
             </div>
           )}
